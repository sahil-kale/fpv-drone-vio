import numpy as np
from converting_quaternion import quaternion_xyzw_to_euler
class EKFDroneState:
    def __init__(self, initial_state: np.ndarray):
        self.state = initial_state
        assert self.state.shape == (9,), f"State vector must be of shape (9,), got {self.state.shape}"

    def get_state(self) -> np.ndarray:
        return self.state
    
    def get_world_position(self) -> np.ndarray:
        return self.state[:3]
    
    def get_world_orientation(self) -> np.ndarray:
        return self.state[6:]
    
    def __str__(self):
        repr = f"""
        EKFDroneState:
        Position: 
        x: {self.get_world_position()[0]}
        y: {self.get_world_position()[1]}
        z: {self.get_world_position()[2]}
        Orientation:
        roll: {self.get_world_orientation()[0]}
        pitch: {self.get_world_orientation()[1]}
        yaw: {self.get_world_orientation()[2]}
        """
        return repr

class IMUInputFrame:
    def __init__(self, gyro_data: np.ndarray, accel_data: np.ndarray, timestamp):
        self.gyro_data = gyro_data
        self.accel_data = accel_data
        self.timestamp = timestamp
    
    def get_gyro_data(self) -> np.ndarray:
        return self.gyro_data
    
    def get_accel_data(self) -> np.ndarray:
        return self.accel_data
    
    def __str__(self):
        repr = f"""
        IMUInputFrame:
        Gyro data: 
        x: {self.get_gyro_data()[0]}
        y: {self.get_gyro_data()[1]}
        z: {self.get_gyro_data()[2]}
        Accel data:
        x: {self.get_accel_data()[0]}
        y: {self.get_accel_data()[1]}
        z: {self.get_accel_data()[2]}
        """
        return repr
    
class VisionInputFrame:
    def __init__(self, image_path_left: str, image_path_right: str, timestamp):
        self.image_left = image_path_left
        self.image_right = image_path_right
        self.timestamp = timestamp
    
    def get_image_left_path(self) -> str:
        return self.image_left
    
    def get_image_right_path(self) -> str:
        return self.image_right
    
class VisionRelativeOdometry:
    def __init__(self, relative_translation_vector: np.ndarray, relative_rotation_vector: np.ndarray):
        self.relative_translation_vector = relative_translation_vector
        self.relative_rotation_vector = relative_rotation_vector # theta x, theta y, theta z
        assert self.relative_rotation_vector.shape == (3,), "Rotation vector must be of shape (3,)"
        assert self.relative_translation_vector.shape == (3,), "Translation vector must be of shape (3,)"
    
    def get_relative_translation_vector(self) -> np.ndarray:
        return self.relative_translation_vector
    
    def get_relative_rotation_vector(self) -> np.ndarray:
        return self.relative_rotation_vector

def create_VisionRelativeOdometry_from_homogeneous_matrix(T: np.ndarray):
    assert T.shape == (4, 4), "Homogeneous matrix must be of shape (4, 4)"
    relative_translation_vector = T[:3, 3]
    # relative_rotation_matrix = T[:3, :3]
    # relative_rotation_vector = np.array([0, 0, 0])
    # relative_rotation_vector[0] = np.arctan2(relative_rotation_matrix[2, 1], relative_rotation_matrix[2, 2])
    # relative_rotation_vector[1] = np.arctan2(-relative_rotation_matrix[2, 0], np.sqrt(relative_rotation_matrix[2, 1] ** 2 + relative_rotation_matrix[2, 2] ** 2))
    # relative_rotation_vector[2] = np.arctan2(relative_rotation_matrix[1, 0], relative_rotation_matrix[0, 0])

    # -- For now we are using a zero vector and neglecting rotation --
    relative_rotation_vector = np.zeros((3,))
    return VisionRelativeOdometry(relative_translation_vector, relative_rotation_vector)
    
class VisionAbsoluteOdometry:
    def __init__(self, absolute_translation_vector: np.ndarray, absolute_rotation_vector: np.ndarray):
        self.absolute_translation_vector = absolute_translation_vector
        self.absolute_rotation_vector = absolute_rotation_vector # theta x, theta y, theta z
        assert self.absolute_rotation_vector.shape == (3,), "Rotation vector must be of shape (3,)"
        assert self.absolute_translation_vector.shape == (3,), "Translation vector must be of shape (3,)"
    
    def get_absolute_translation_vector(self) -> np.ndarray:
        return self.absolute_translation_vector
    
    def get_absolute_rotation_vector(self) -> np.ndarray:
        return self.absolute_rotation_vector
    
    def get_measurement_vector(self) -> np.ndarray:
        measurement = np.concatenate((self.absolute_translation_vector, self.absolute_rotation_vector))
        assert measurement.shape == (6,), "Measurement vector must be of shape (6,)"
<<<<<<< HEAD

class OrientationState:
    def __init__(self, qw, qx, qy, qz):
        self.qw = qw
        self.qx = qx
        self.qy = qy
        self.qz = qz
    
    def get_quaternion(self) -> np.ndarray:
        return np.array([self.qw, self.qx, self.qy, self.qz])
    
    def get_quaternion_as_euler(self):
        # Convert quaternion to euler angles
        q = self.get_quaternion()
        qw, qx, qy, qz = q[0], q[1], q[2], q[3]
        return quaternion_xyzw_to_euler(qx, qy, qz, qw)
        
=======
        return measurement
>>>>>>> a0ed3e61
<|MERGE_RESOLUTION|>--- conflicted
+++ resolved
@@ -108,7 +108,7 @@
     def get_measurement_vector(self) -> np.ndarray:
         measurement = np.concatenate((self.absolute_translation_vector, self.absolute_rotation_vector))
         assert measurement.shape == (6,), "Measurement vector must be of shape (6,)"
-<<<<<<< HEAD
+        return measurement
 
 class OrientationState:
     def __init__(self, qw, qx, qy, qz):
@@ -125,7 +125,4 @@
         q = self.get_quaternion()
         qw, qx, qy, qz = q[0], q[1], q[2], q[3]
         return quaternion_xyzw_to_euler(qx, qy, qz, qw)
-        
-=======
-        return measurement
->>>>>>> a0ed3e61
+        