\documentclass[bare_jrnl_transmag]{subfiles}
\begin{document}
\subsection{Drone Pose Estimation}
<<<<<<< HEAD
The drone pose estimation from the IMU is required to be accurate for the purposes of the VIO algorithm. Evaluation of the Madgwick filter was performed by comparing the ground-truth pose of the drone to the pose estimated by the Madgwick filter for the validation dataset. The results of the evaluation are plotted using matplotlib, and are shown in Figure \ref{fig:madgwick_results}.
=======
The drone pose estimation from the IMU is required to be accurate for the purposes of the VIO algorithm. Evaluation of the Madgwick filter was performed by comparing the ground-truth pose of the drone to the pose estimated by the Madgwick filter for the validation dataset. The results of the evaluation are shown in Figure \ref{fig:madgwick_results}.
>>>>>>> 1038a99d

\begin{figure}[H]
    \centering
    \includegraphics[width=0.8\linewidth]{figures/madgwick_results.png}
    \caption{Madgwick filter results comparing the ground-truth pose of the drone to the estimated pose on the validation dataset.}
    \label{fig:madgwick_results}
\end{figure}

The results show that the Madgwick filter is able to estimate the pose of the drone with a high degree of accuracy (RMSE (Roll, Pitch, Yaw): [0.024 0.016 0.040] rad) in real-time, making it suitable for use in the VIO algorithm.

\end{document}<|MERGE_RESOLUTION|>--- conflicted
+++ resolved
@@ -1,11 +1,7 @@
 \documentclass[bare_jrnl_transmag]{subfiles}
 \begin{document}
 \subsection{Drone Pose Estimation}
-<<<<<<< HEAD
-The drone pose estimation from the IMU is required to be accurate for the purposes of the VIO algorithm. Evaluation of the Madgwick filter was performed by comparing the ground-truth pose of the drone to the pose estimated by the Madgwick filter for the validation dataset. The results of the evaluation are plotted using matplotlib, and are shown in Figure \ref{fig:madgwick_results}.
-=======
 The drone pose estimation from the IMU is required to be accurate for the purposes of the VIO algorithm. Evaluation of the Madgwick filter was performed by comparing the ground-truth pose of the drone to the pose estimated by the Madgwick filter for the validation dataset. The results of the evaluation are shown in Figure \ref{fig:madgwick_results}.
->>>>>>> 1038a99d
 
 \begin{figure}[H]
     \centering
